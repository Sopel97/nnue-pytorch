--- conflicted
+++ resolved
@@ -191,11 +191,6 @@
 };
 
 template <typename FeatureSetT, typename StorageT>
-<<<<<<< HEAD
-struct FeaturedBatchStream : AsyncStream<StorageT>
-{
-    static_assert(StorageT::IS_BATCH);
-=======
 struct FeaturedBatchStream : Stream<StorageT>
 {
     static_assert(StorageT::IS_BATCH);
@@ -227,7 +222,6 @@
             while(!m_stop_flag.load())
             {
                 entries.clear();
->>>>>>> 3ea436ec
 
                 {
                     std::unique_lock lock(m_stream_mutex);
@@ -338,15 +332,9 @@
 
 extern "C" {
 
-<<<<<<< HEAD
-    EXPORT Stream<SparseBatch>* CDECL create_sparse_batch_stream(const char* feature_set, const char* filename, int batch_size, bool cyclic)
-    {
-        return create_stream<FeaturedBatchStream, SparseBatch>(feature_set, filename, batch_size, cyclic);
-=======
     EXPORT Stream<SparseBatch>* CDECL create_sparse_batch_stream(const char* feature_set, int concurrency, const char* filename, int batch_size, bool cyclic)
     {
         return create_stream<FeaturedBatchStream, SparseBatch>(feature_set, concurrency, filename, batch_size, cyclic);
->>>>>>> 3ea436ec
     }
 
     EXPORT void CDECL destroy_sparse_batch_stream(Stream<SparseBatch>* stream)
@@ -360,8 +348,6 @@
     }
 
     EXPORT void CDECL destroy_sparse_batch(SparseBatch* e)
-<<<<<<< HEAD
-=======
     {
         delete e;
     }
@@ -376,7 +362,6 @@
     auto stream = create_sparse_batch_stream("HalfKP", 4, "10m_d3_q_2.binpack", 8192, true);
     auto t0 = std::chrono::high_resolution_clock::now();
     for (int i = 0; i < 1000; ++i)
->>>>>>> 3ea436ec
     {
         if (i % 100 == 0) std::cout << i << '\n';
         destroy_sparse_batch(stream->next());
